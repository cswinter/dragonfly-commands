--- conflicted
+++ resolved
@@ -4,12 +4,8 @@
 
 """Eye tracker functions."""
 
-<<<<<<< HEAD
-from ctypes import (byref, c_double, CDLL)
-=======
 import win32gui
 import sys
->>>>>>> c1c76be4
 
 from aenea.lax import (
     Mouse,
@@ -17,66 +13,6 @@
 )
 import _dragonfly_local as local
 
-<<<<<<< HEAD
-# Attempt to load eye tracker DLLs.
-try:
-    import win32gui
-    eyex_dll = CDLL(local.DLL_DIRECTORY + "/Tobii.EyeX.Client.dll")
-    tracker_dll = CDLL(local.DLL_DIRECTORY + "/Tracker.dll")
-except:
-    print("Tracker not loaded.")
-
-
-def connect():
-    try:
-        result = tracker_dll.connect()
-        print("connect: %d" % result)
-    except:
-        print("Could not connect to tracker.")
-
-
-def disconnect():
-    try:
-        result = tracker_dll.disconnect()
-        print("disconnect: %d" % result)
-    except:
-        print("Could not disconnect from tracker.")
-
-
-def get_position():
-    x = c_double()
-    y = c_double()
-    tracker_dll.last_position(byref(x), byref(y))
-    return (x.value, y.value)
-
-
-def screen_to_foreground(position):
-    return win32gui.ScreenToClient(win32gui.GetForegroundWindow(), position);
-
-
-def print_position():
-    print("(%f, %f)" % get_position())
-
-
-def move_to_position(offset=(0, 0)):
-    position = get_position()
-    x = max(0, int(position[0]) + offset[0])
-    y = max(0, int(position[1]) + offset[1])
-    Mouse("[%d, %d]" % (x, y)).execute()
-
-
-def type_position(format):
-    position = get_position()
-    Text(format % (position[0], position[1])).execute()
-
-
-def activate_position():
-    tracker_dll.activate()
-
-
-def panning_step_position():
-    tracker_dll.panning_step()
-=======
 
 class Tracker(object):
 
@@ -161,5 +97,4 @@
 
 
 def get_tracker():
-    return tracker
->>>>>>> c1c76be4
+    return tracker