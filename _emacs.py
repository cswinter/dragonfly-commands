<<<<<<< HEAD
# (c) Copyright 2015 by James Stout
# Licensed under the LGPL, see <http://www.gnu.org/licenses/>

try:
    import pkg_resources
    pkg_resources.require("dragonfly >= 0.6.5beta1.dev-r76")
except ImportError:
    pass

from dragonfly import (
    Dictation,
    Grammar,
    IntegerRef,
    MappingRule,
)
from aenea.lax import (
    Key,
    Text,
)
import _linux_utils as linux


def Exec(command):
    return Key("a-x") + Text(command) + Key("enter")


class CommandRule(MappingRule):
    mapping = {
        "dragonfly add buffer": Exec("dragonfly-add-buffer"),
        "dragonfly add word": Exec("dragonfly-add-word"),
        "dragonfly blacklist word": Exec("dragonfly-blacklist-word"),
        "Foreclosure next": Exec("4clojure-next-question"),
        "Foreclosure previous": Exec("4clojure-previous-question"),
        "Foreclosure check": Exec("4clojure-check-answers"),
        "confirm": Text("yes") + Key("enter"),
        "deny": Text("no") + Key("enter"),
        "relative line numbers": Exec("linum-relative-toggle"),
        "revert buffer": Exec("revert-buffer"),
        "exit out of Emacs": Key("c-x, c-c"),
        }
    extras = [
        IntegerRef("n", 1, 20),
        IntegerRef("line", 1, 10000),
        Dictation("text"),
        ]
    defaults = {
        "n": 1,
        }


context = linux.UniversalAppContext(title = "Emacs editor")
grammar = Grammar("Emacs", context=context)
grammar.add_rule(CommandRule())
grammar.load()


# Unload function which will be called by natlink at unload time.
def unload():
    global grammar
    if grammar: grammar.unload()
    grammar = None
=======
# (c) Copyright 2015 by James Stout
# Licensed under the LGPL, see <http://www.gnu.org/licenses/>

from dragonfly import (
    Dictation,
    Grammar,
    IntegerRef,
    Key,
    MappingRule,
    Text,
)
import _linux_utils as linux


def Exec(command):
    return Key("a-x") + Text(command) + Key("enter")


class CommandRule(MappingRule):
    mapping = {
        "dragonfly add buffer": Exec("dragonfly-add-buffer"),
        "dragonfly add word": Exec("dragonfly-add-word"),
        "dragonfly blacklist word": Exec("dragonfly-blacklist-word"),
        "Foreclosure next": Exec("4clojure-next-question"),
        "Foreclosure previous": Exec("4clojure-previous-question"),
        "Foreclosure check": Exec("4clojure-check-answers"),
        "confirm": Text("yes") + Key("enter"),
        "confirm short": Text("y"),
        "deny": Text("no") + Key("enter"),
        "deny short": Text("n"),
        "relative line numbers": Exec("linum-relative-toggle"),
        "buff revert": Exec("revert-buffer"),
        "emacs close now": Key("c-x, c-c"),
        }
    extras = [
        IntegerRef("n", 1, 20),
        IntegerRef("line", 1, 10000),
        Dictation("text"),
        ]
    defaults = {
        "n": 1,
        }


context = linux.UniversalAppContext(title = "Emacs editor")
grammar = Grammar("Emacs", context=context)
grammar.add_rule(CommandRule())
grammar.load()


# Unload function which will be called by natlink at unload time.
def unload():
    global grammar
    if grammar: grammar.unload()
    grammar = None
>>>>>>> 0c094a39
<|MERGE_RESOLUTION|>--- conflicted
+++ resolved
@@ -1,119 +1,57 @@
-<<<<<<< HEAD
-# (c) Copyright 2015 by James Stout
-# Licensed under the LGPL, see <http://www.gnu.org/licenses/>
-
-try:
-    import pkg_resources
-    pkg_resources.require("dragonfly >= 0.6.5beta1.dev-r76")
-except ImportError:
-    pass
-
-from dragonfly import (
-    Dictation,
-    Grammar,
-    IntegerRef,
-    MappingRule,
-)
-from aenea.lax import (
-    Key,
-    Text,
-)
-import _linux_utils as linux
-
-
-def Exec(command):
-    return Key("a-x") + Text(command) + Key("enter")
-
-
-class CommandRule(MappingRule):
-    mapping = {
-        "dragonfly add buffer": Exec("dragonfly-add-buffer"),
-        "dragonfly add word": Exec("dragonfly-add-word"),
-        "dragonfly blacklist word": Exec("dragonfly-blacklist-word"),
-        "Foreclosure next": Exec("4clojure-next-question"),
-        "Foreclosure previous": Exec("4clojure-previous-question"),
-        "Foreclosure check": Exec("4clojure-check-answers"),
-        "confirm": Text("yes") + Key("enter"),
-        "deny": Text("no") + Key("enter"),
-        "relative line numbers": Exec("linum-relative-toggle"),
-        "revert buffer": Exec("revert-buffer"),
-        "exit out of Emacs": Key("c-x, c-c"),
-        }
-    extras = [
-        IntegerRef("n", 1, 20),
-        IntegerRef("line", 1, 10000),
-        Dictation("text"),
-        ]
-    defaults = {
-        "n": 1,
-        }
-
-
-context = linux.UniversalAppContext(title = "Emacs editor")
-grammar = Grammar("Emacs", context=context)
-grammar.add_rule(CommandRule())
-grammar.load()
-
-
-# Unload function which will be called by natlink at unload time.
-def unload():
-    global grammar
-    if grammar: grammar.unload()
-    grammar = None
-=======
-# (c) Copyright 2015 by James Stout
-# Licensed under the LGPL, see <http://www.gnu.org/licenses/>
-
-from dragonfly import (
-    Dictation,
-    Grammar,
-    IntegerRef,
-    Key,
-    MappingRule,
-    Text,
-)
-import _linux_utils as linux
-
-
-def Exec(command):
-    return Key("a-x") + Text(command) + Key("enter")
-
-
-class CommandRule(MappingRule):
-    mapping = {
-        "dragonfly add buffer": Exec("dragonfly-add-buffer"),
-        "dragonfly add word": Exec("dragonfly-add-word"),
-        "dragonfly blacklist word": Exec("dragonfly-blacklist-word"),
-        "Foreclosure next": Exec("4clojure-next-question"),
-        "Foreclosure previous": Exec("4clojure-previous-question"),
-        "Foreclosure check": Exec("4clojure-check-answers"),
-        "confirm": Text("yes") + Key("enter"),
+# (c) Copyright 2015 by James Stout
+# Licensed under the LGPL, see <http://www.gnu.org/licenses/>
+
+from dragonfly import (
+    Dictation,
+    Grammar,
+    IntegerRef,
+    MappingRule,
+)
+from aenea.lax import (
+    Key,
+    Text,
+)
+import _linux_utils as linux
+
+
+def Exec(command):
+    return Key("a-x") + Text(command) + Key("enter")
+
+
+class CommandRule(MappingRule):
+    mapping = {
+        "dragonfly add buffer": Exec("dragonfly-add-buffer"),
+        "dragonfly add word": Exec("dragonfly-add-word"),
+        "dragonfly blacklist word": Exec("dragonfly-blacklist-word"),
+        "Foreclosure next": Exec("4clojure-next-question"),
+        "Foreclosure previous": Exec("4clojure-previous-question"),
+        "Foreclosure check": Exec("4clojure-check-answers"),
+        "confirm": Text("yes") + Key("enter"),
         "confirm short": Text("y"),
-        "deny": Text("no") + Key("enter"),
+        "deny": Text("no") + Key("enter"),
         "deny short": Text("n"),
-        "relative line numbers": Exec("linum-relative-toggle"),
+        "relative line numbers": Exec("linum-relative-toggle"),
         "buff revert": Exec("revert-buffer"),
         "emacs close now": Key("c-x, c-c"),
-        }
-    extras = [
-        IntegerRef("n", 1, 20),
-        IntegerRef("line", 1, 10000),
-        Dictation("text"),
-        ]
-    defaults = {
-        "n": 1,
-        }
-
-
-context = linux.UniversalAppContext(title = "Emacs editor")
-grammar = Grammar("Emacs", context=context)
-grammar.add_rule(CommandRule())
-grammar.load()
-
-
-# Unload function which will be called by natlink at unload time.
-def unload():
-    global grammar
-    if grammar: grammar.unload()
-    grammar = None
->>>>>>> 0c094a39
+        }
+    extras = [
+        IntegerRef("n", 1, 20),
+        IntegerRef("line", 1, 10000),
+        Dictation("text"),
+        ]
+    defaults = {
+        "n": 1,
+        }
+
+
+context = linux.UniversalAppContext(title = "Emacs editor")
+grammar = Grammar("Emacs", context=context)
+grammar.add_rule(CommandRule())
+grammar.load()
+
+
+# Unload function which will be called by natlink at unload time.
+def unload():
+    global grammar
+    if grammar: grammar.unload()
+    grammar = None