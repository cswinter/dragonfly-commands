#
# This file is a command-module for Dragonfly.
# (c) Copyright 2008 by Christo Butcher
# (c) Copyright 2015 by James Stout
# Licensed under the LGPL, see <http://www.gnu.org/licenses/>
#

"""This contains all commands which may be spoken continuously or repeated.

This is heavily modified from _multiedit.py, found here:
https://github.com/t4ngo/dragonfly-modules/blob/master/command-modules/_multiedit.py
"""

from collections import OrderedDict
import os.path
import re
import socket
import sys
import threading
import time
import webbrowser
<<<<<<< HEAD
# import win32clipboard
=======
import win32clipboard
import yappi
>>>>>>> c1c76be4

from odictliteral import odict
from six.moves import BaseHTTPServer
from six.moves import queue
from six import string_types

from dragonfly import (
    ActionBase,
    Alternative,
    AppContext,
    Choice,
    Compound,
    CompoundRule,
    Config,
    CursorPosition,
    DictList,
    DictListRef,
    Dictation,
    Empty,
    FocusWindow,
    Function,
    Grammar,
    IntegerRef,
    List,
    ListRef,
    Literal,
    MappingRule,
    Mimic,
    Optional,
    Pause,
    Repeat,
    Repetition,
    RuleRef,
    RuleWrap,
    TextQuery,
    get_accessibility_controller,
    get_engine,
)
from aenea.lax import (
    Key,
    Mouse,
    Text,
)
import dragonfly.log
from selenium.webdriver.common.by import By

import _dragonfly_local as local
import _dragonfly_utils as utils
import _eye_tracker_utils as eye_tracker
import _linux_utils as linux
import _text_utils as text
import _webdriver_utils as webdriver

# Instantiate the tracker so we can refer to it (we will connect to it later).
tracker = eye_tracker.get_tracker()

# Load local hooks if defined.
try:
    import _dragonfly_local_hooks as local_hooks
    def run_local_hook(name, *args, **kwargs):
        """Function to run local hook if defined."""
        try:
            hook = getattr(local_hooks, name)
            return hook(*args, **kwargs)
        except AttributeError:
            pass
except:
    print("Local hooks not loaded.")
    def run_local_hook(name, *args, **kwargs):
        pass

# Make sure dragonfly errors show up in NatLink messages.
dragonfly.log.setup_log()

# Load _repeat.txt.
config = Config("repeat")
namespace = config.load()

#-------------------------------------------------------------------------------
# Common maps and lists.
# symbols_map = {
#     "plus": "+",
#     "plus twice": "++",
#     "minus": "-",
#     ",": ",",
#     "colon": ":",
#     "equals": "=",
#     "equals twice": "==",
#     "not equals": "!=",
#     "plus equals": "+=",
#     "greater than": ">",
#     "less than": "<",
#     "greater equals": ">=",
#     "less equals": "<=",
#     "dot": ".",
#     "leap": "(",
#     "reap": ")",
#     "lake": "{",
#     "rake": "}",
#     "lobe": "[",
#     "robe": "]",
#     "luke": "<",
#     "luke twice": "<<",
#     "ruke": ">",
#     "ruke twice": ">>",
#     "quote": "\"",
#     "dash": "-",
#     "semi": ";",
#     "bang": "!",
#     "percent": "%",
#     "star": "*",
#     "backslash": "\\",
#     "slash": "/",
#     "tilde": "~",
#     "backtick": "`",
#     "underscore": "_",
#     "single quote": "'",
#     "dollar": "$",
#     "carrot": "^",
#     "arrow": "->",
#     "fat arrow": "=>",
#     "colon twice": "::",
#     "amper": "&",
#     "amper twice": "&&",
#     "pipe": "|",
#     "pipe twice": "||",
#     "hash": "#",
#     "at sign": "@",
#     "question": "?",
# }

# symbols_map = {
#     "plus [sign]": "+",
#     "plus [sign] twice": "++",
#     "minus|hyphen|dash": "-",
#     ",": ",",
#     "colon": ":",
#     "equals [sign]": "=",
#     "equals [sign] twice": "==",
#     "not equals": "!=",
#     "plus equals": "+=",
#     "greater than|ruke|close angle": ">",
#     "less than|luke|open angle": "<",
#     "(greater than|ruke|close angle) twice": ">>",
#     "(less than|luke|open angle) twice": "<<",
#     "greater equals": ">=",
#     "less equals": "<=",
#     "dot|period": ".",
#     "leap|open paren": "(",
#     "reap|close paren": ")",
#     "lake|open brace": "{",
#     "rake|close brace": "}",
#     "lobe|open bracket": "[",
#     "robe|close bracket": "]",
#     "quote|open quote|close quote": "\"",
#     "semi|semicolon": ";",
#     "bang|exclamation mark": "!",
#     "percent [sign]": "%",
#     "star|asterisk": "*",
#     "backslash": "\\",
#     "slash": "/",
#     "tilde": "~",
#     "backtick": "`",
#     "underscore": "_",
#     "single quote|apostrophe": "'",
#     "dollar [sign]": "$",
#     "caret": "^",
#     "arrow": "->",
#     "fat arrow": "=>",
#     "colon twice": "::",
#     "amper|ampersand": "&",
#     "(amper|ampersand) twice": "&&",
#     "pipe": "|",
#     "pipe twice": "||",
#     "hash|number sign": "#",
#     "at sign": "@",
#     "question [mark]": "?",
# }

symbols_map = {
    "plus": "+",
    "plus sign": "+",
    "plus twice": "++",
    "plus sign twice": "++",
    "minus": "-",
    "minus twice": "--",
    "hyphen": "-",
    "dash": "-",
    ",": ",",
    "colon": ":",
    "equals": "=",
    "equals sign": "=",
    "equals twice": "==",
    "equals sign twice": "==",
    "not equals": "!=",
    "plus equals": "+=",
    "minus equals": "-=",
    "greater than": ">",
    "ruke": ">",
    "close angle": ">",
    "less than": "<",
    "luke": "<",
    "open angle": "<",
    "greater than twice": ">>",
    "ruke twice": ">>",
    "close angle twice": ">>",
    "less than twice": "<<",
    "luke twice": "<<",
    "open angle twice": "<<",
    "greater equals": ">=",
    "less equals": "<=",
    "dot": ".",
    "period": ".",
    "leap": "(",
    "open paren": "(",
    "reap": ")",
    "close paren": ")",
    "lake": "{",
    "open brace": "{",
    "rake": "}",
    "close brace": "}",
    "lobe": "[",
    "open bracket": "[",
    "robe": "]",
    "close bracket": "]",
    "quote": "\"",
    "open quote": "\"",
    "close quote": "\"",
    "semi": ";",
    "semicolon": ";",
    "bang": "!",
    "exclamation mark": "!",
    "percent": "%",
    "percent sign": "%",
    "star": "*",
    "asterisk": "*",
    "backslash": "\\",
    "slash": "/",
    "tilde": "~",
    "backtick": "`",
    "underscore": "_",
    "underscore twice": "__",
    "dunder": "__",
    "single quote": "'",
    "apostrophe": "'",
    "dollar": "$",
    "dollar sign": "$",
    "caret": "^",
    "arrow": "->",
    "fat arrow": "=>",
    "colon twice": "::",
    "amper": "&",
    "ampersand": "&",
    "amper twice": "&&",
    "ampersand twice": "&&",
    "pipe": "|",
    "pipe twice": "||",
    "hash": "#",
    "number sign": "#",
    "at sign": "@",
    "question": "?",
    "question mark": "?",
}

symbol_keys_map = {
    "minus|dash": "-",
    ",": ",",
    "equals": "=",
    "dot|period": ".",
    "semi": ";",
    "backslash": "\\",
    "slash": "/",
    "backtick": "`",
    "single quote": "'",
}

numbers_map = {
    "zero": "0",
    "one": "1",
    "two": "2",
    "three": "3",
    "four": "4",
    "five": "5",
    "six": "6",
    "seven": "7",
    "eight": "8",
    "nine": "9",
    "point": ".",
    "minus": "-",
    "slash": "/",
    "colon": ":",
    ",": ",",
}

quick_letters_map = {
    "arch": "a",
    "brov": "b",
    "chair": "c",
    "dell": "d",
    "etch": "e",
    "fomp": "f",
    "goof": "g",
    "hark": "h",
    "ice": "i",
    "jinks": "j",
    "koop": "k",
    "lug": "l",
    "mowsh": "m",
    "nerb": "n",
    "ork": "o",
    "pooch": "p",
    "quash": "q",
    "rosh": "r",
    "souk": "s",
    "teek": "t",
    "unks": "u",
    "verge": "v",
    "womp": "w",
    "trex": "x",
    "yang": "y",
    "zooch": "z",
}

# Disabled for efficiency.
# long_letters_map = {
#     "alpha": "a",
#     "bravo": "b",
#     "charlie": "c",
#     "delta": "d",
#     "echo": "e",
#     "foxtrot": "f",
#     "golf": "g",
#     "hotel": "h",
#     "india": "i",
#     "juliet": "j",
#     "kilo": "k",
#     "lima": "l",
#     "mike": "m",
#     "november": "n",
#     "oscar": "o",
#     "poppa": "p",
#     "quebec": "q",
#     "romeo": "r",
#     "sierra": "s",
#     "tango": "t",
#     "uniform": "u",
#     "victor": "v",
#     "whiskey": "w",
#     "x-ray": "x",
#     "yankee": "y",
#     "zulu": "z",
#     "dot": ".",
# }

prefixes = [
    "num",
    "min",
]

suffixes = [
    "bytes",
]

letters_map = utils.combine_maps(quick_letters_map)

chars_map = utils.combine_maps(letters_map, numbers_map, symbols_map)

# Load commonly misrecognized words saved to a file.
# TODO: Revisit.
saved_words = []
try:
    with open(text.WORDS_PATH) as file:
        for line in file:
            word = line.strip()
            if len(word) > 2 and word not in letters_map:
                saved_words.append(line.strip())
except:
    print("Unable to open: " + text.WORDS_PATH)


dictation_key_action_map = {
    "enter|slap": Key("enter"),
    "space|spooce|spacebar": Key("space"),
    "tab-key": Key("tab"),
}

dictation_action_map = utils.combine_maps(dictation_key_action_map,
                                          utils.text_map_to_action_map(utils.combine_maps(letters_map, symbols_map)))

standalone_key_action_map = utils.combine_maps(
    dictation_key_action_map,
    {
        "up": Key("up"),
        "down": Key("down"),
        "left": Key("left"),
        "right": Key("right"),
        "page up": Key("pgup"),
        "page down": Key("pgdown"),
        "apps key": Key("apps"),
        "escape": Key("escape"),
        "backspace": Key("backspace"),
        "delete key": Key("del"),
        "home key": Key("home"),
        "end key": Key("end"),
    })

full_key_action_map = utils.combine_maps(
    standalone_key_action_map,
    utils.text_map_to_key_action_map(utils.combine_maps(letters_map, numbers_map, symbol_keys_map)),
    {
        "home": Key("home"),
        "end": Key("end"),
        "tab": Key("tab"),
        "delete": Key("del"),
    })

repeatable_action_map = utils.combine_maps(
    standalone_key_action_map,
    {
        "after": Key("c-right"),
        "before": Key("c-left"),
        "afters": Key("shift:down, c-right, shift:up"),
        "befores": Key("shift:down, c-left, shift:up"),
        "ahead": Key("a-f"),
        "behind": Key("a-b"),
        "aheads": Key("shift:down, a-f, shift:up"),
        "behinds": Key("shift:down, a-b, shift:up"),
        "rights": Key("shift:down, right, shift:up"),
        "lefts": Key("shift:down, left, shift:up"),
        "kill": Key("c-k"),
        "screen up": Key("pgup"),
        "screen down": Key("pgdown"),
        "cancel": Key("escape"),
    })


accessibility = get_accessibility_controller()

accessibility_commands = odict[
    "go before <text_position_query>": Function(lambda text_position_query: accessibility.move_cursor(
        text_position_query, CursorPosition.BEFORE)),
    "go after <text_position_query>": Function(lambda text_position_query: accessibility.move_cursor(
        text_position_query, CursorPosition.AFTER)),
    # Note that the delete command is declared first so that it has higher
    # priority than the selection variant.
    "words <text_query> delete": Function(lambda text_query: accessibility.replace_text(text_query, "")),
    "words <text_query>": Function(accessibility.select_text),
    "replace <text_query> with <replacement>": Function(accessibility.replace_text),
]


#-------------------------------------------------------------------------------
# Action maps to be used in rules.


def start_cpu_profiling():
    yappi.set_clock_type("cpu")
    yappi.start()


def start_wall_profiling():
    yappi.set_clock_type("wall")
    yappi.start()


def stop_profiling():
    yappi.stop()
    yappi.get_func_stats().print_all()
    yappi.get_thread_stats().print_all()
    has_argv = hasattr(sys, "argv")
    if not has_argv:
        sys.argv = [""]
    profile_path = os.path.join(local.HOME, "yappi_{}.callgrind.out".format(time.time()))
    yappi.get_func_stats().save(profile_path, "callgrind")
    yappi.clear_stats()


# Actions of commonly used text navigation and mousing commands. These can be
# used anywhere except after commands which include arbitrary dictation.
# TODO: Better solution for holding shift during a single command. Think about whether this could enable a simpler grammar for other modifiers.
command_action_map = utils.combine_maps(
    # These work like the built-in commands and are available for any
    # application that supports IAccessible2. A "my" prefix is used to avoid
    # overwriting similarly-phrased commands built into Dragon, because in some
    # applications only those will work. These are primarily present to test
    # functionality; to add these commands to a specific application, just merge
    # in the map without a prefix.
    OrderedDict([("my " + k, v) for k, v in accessibility_commands.items()]),
    {
        "delete": Key("del"),
        "go home|[go] west": Key("home"),
        "go end|[go] east": Key("end"),
        "go top|[go] north": Key("c-home"),
        "go bottom|[go] south": Key("c-end"),
        "volume [<n>] up": Key("volumeup/5:%(n)d"),
        "volume [<n>] down": Key("volumedown/5:%(n)d"),
        "volume (mute|unmute)": Key("volumemute"),
        "track next": Key("tracknext"),
        "track preev": Key("trackprev"),
        "track (pause|play)": Key("playpause"),

        "paste": Key("c-v"),
        "copy": Key("c-c"),
        "cut": Key("c-x"),
        "all select":                       Key("c-a"),
        "here edit": utils.RunApp("notepad"),
        "all edit": Key("c-a, c-x") + utils.RunApp("notepad") + Key("c-v"),
        "this edit": Key("c-x") + utils.RunApp("notepad") + Key("c-v"),
        "shift hold":                     Key("shift:down"),
        "shift release":                    Key("shift:up"),
        "control hold":                   Key("ctrl:down"),
        "control release":                  Key("ctrl:up"),
        "(meta|alt) hold":                   Key("alt:down"),
        "(meta|alt) release":                  Key("alt:up"),
        "all release":                    Key("shift:up, ctrl:up, alt:up"),

        "(I|eye) connect": Function(tracker.connect),
        "(I|eye) disconnect": Function(tracker.disconnect),
        "(I|eye) print position": Function(tracker.print_position),
        "(I|eye) move": Function(tracker.move_to_position),
        "(I|eye) (touch|click)": Function(tracker.move_to_position) + Mouse("left"),
        "(I|eye) (touch|click) right": Function(tracker.move_to_position) + Mouse("right"),
        "(I|eye) (touch|click) middle": Function(tracker.move_to_position) + Mouse("middle"),
        "(I|eye) (touch|click) [left] twice": Function(tracker.move_to_position) + Mouse("left:2"),
        "(I|eye) (touch|click) hold": Function(tracker.move_to_position) + Mouse("left:down"),
        "(I|eye) (touch|click) release": Function(tracker.move_to_position) + Mouse("left:up"),
        "scroll up": Function(lambda: tracker.move_to_position((0, 40)) or Mouse("(0.5, 0.5)").execute()) + Mouse("wheelup:8"),
        "scroll up half": Function(lambda: tracker.move_to_position((0, 40)) or Mouse("(0.5, 0.5)").execute()) + Mouse("wheelup:4"),
        "scroll down": Function(lambda: tracker.move_to_position((0, -40)) or Mouse("(0.5, 0.5)").execute()) + Mouse("wheeldown:8"),
        "scroll down half": Function(lambda: tracker.move_to_position((0, -40)) or Mouse("(0.5, 0.5)").execute()) + Mouse("wheeldown:4"),
        "scroll left": Function(lambda: tracker.move_to_position((0, 40)) or Mouse("(0.5, 0.5)").execute()) + Mouse("wheelleft:8"),
        "scroll right": Function(lambda: tracker.move_to_position((0, 40)) or Mouse("(0.5, 0.5)").execute()) + Mouse("wheelright:8"),
        "(touch|click) [left]": Mouse("left"),
        "(touch|click) right": Mouse("right"),
        "(touch|click) middle": Mouse("middle"),
        "(touch|click) [left] twice": Mouse("left:2"),
        "(touch|click) hold": Mouse("left:down"),
        "(touch|click) release": Mouse("left:up"),

        "webdriver open": Function(webdriver.create_driver),
        "webdriver close": Function(webdriver.quit_driver),

        "(hey|OK) google <text>": Function(lambda text: None),

        "dragonfly CPU profiling start": Function(start_cpu_profiling),
        "dragonfly wall [time] profiling start": Function(start_wall_profiling),
        "dragonfly [(CPU|wall [time])] profiling stop": Function(stop_profiling),
    })

# Actions for speaking out sequences of characters.
character_action_map = {
    "<chars> short": Text(u"%(chars)s"),
    "number <numerals>": Text(u"%(numerals)s"),
    "letter <letters>": Text(u"%(letters)s"),
    "upper letter <letters>": Function(lambda letters: Text(letters.upper()).execute()),
}

# Here we prepare the action map of formatting functions from the config file.
# Retrieve text-formatting functions from this module's config file. Each of
# these functions must have a name that starts with "format_".
format_functions = {}
if namespace:
    for name, function in namespace.items():
        if name.startswith("format_") and callable(function):
            spoken_form = function.__doc__.strip()

            # We wrap generation of the Function action in a function so
            #  that its *function* variable will be local.  Otherwise it
            #  would change during the next iteration of the namespace loop.
            def wrap_function(function):
                def _function(dictation):
                    formatted_text = function(dictation)
                    Text(formatted_text).execute()
                return Function(_function)

            action = wrap_function(function)
            format_functions[spoken_form] = action

#-------------------------------------------------------------------------------
# Simple elements that may be referred to within a rule.

symbols_dict_list = DictList("symbols_dict_list", symbols_map)
symbol_element = DictListRef(None, symbols_dict_list)
# symbol_element = RuleWrap(None, Choice(None, symbols_map))
numbers_dict_list = DictList("numbers_dict_list", numbers_map)
number_element = DictListRef(None, numbers_dict_list)
# number_element = RuleWrap(None, Choice(None, numbers_map))
letters_dict_list = DictList("letters_dict_list", letters_map)
letter_element = DictListRef(None, letters_dict_list)
# letter_element = RuleWrap(None, Choice(None, letters_map))
chars_dict_list = DictList("chars_dict_list", chars_map)
char_element = DictListRef(None, chars_dict_list)
# char_element = RuleWrap(None, Choice(None, chars_map))
saved_word_list = List("saved_word_list", saved_words)
# Lists which will be populated later via RPC.
context_phrase_list = List("context_phrase_list", [])
prefix_list = List("prefix_list", prefixes)
suffix_list = List("suffix_list", suffixes)

# Either arbitrary or custom dictation.
mixed_dictation = RuleWrap(None, utils.JoinedSequence(" ", [
    Optional(ListRef(None, prefix_list)),
    Alternative([
        Dictation(),
        letter_element,
        ListRef(None, saved_word_list),
    ]),
    Optional(ListRef(None, suffix_list)),
]))

# Same as above, except no arbitrary dictation allowed.
custom_dictation = RuleWrap(None, utils.JoinedSequence(" ", [
    Optional(ListRef(None, prefix_list)),
    Alternative([
        letter_element,
        ListRef(None, context_phrase_list),
        ListRef(None, saved_word_list),
    ]),
    Optional(ListRef(None, suffix_list)),
]))

# A sequence of either short letters or long letters.
letters_element = RuleWrap(None, utils.JoinedRepetition(
    "", letter_element, min=1, max=10))

# A sequence of numbers.
numbers_element = RuleWrap(None, utils.JoinedRepetition(
    "", number_element, min=1, max=10))

# A sequence of characters.
chars_element = RuleWrap(None, utils.JoinedRepetition(
    "", char_element, min=1, max=5))


# Simple element map corresponding to command action maps from earlier.
command_element_map = {
    "n": (IntegerRef(None, 1, 21), 1),
    "text": Dictation(),
    "text2": Dictation(),
    "char": char_element,
    "custom_text": RuleWrap(None, Alternative([
        Dictation(),
        chars_element,
        ListRef(None, prefix_list),
        ListRef(None, suffix_list),
        ListRef(None, saved_word_list),
    ])),
    # TODO Figure out why we can't reuse custom_text element.
    "custom_text2": RuleWrap(None, Alternative([
        Dictation(),
        chars_element,
        ListRef(None, prefix_list),
        ListRef(None, suffix_list),
        ListRef(None, saved_word_list),
    ])),
    "replacement": Dictation(),
    "text_query": Compound(
        spec=("[[([<start_phrase>] <start_relative_position> <start_relative_phrase>|<start_phrase>)] <through>] "
              "([<end_phrase>] <end_relative_position> <end_relative_phrase>|<end_phrase>)"),
        extras=[Dictation("start_phrase", default=""),
                Alternative([Literal("before"), Literal("after")], name="start_relative_position"),
                Dictation("start_relative_phrase", default=""),
                Literal("through", "through", value=True, default=False),
                Dictation("end_phrase", default=""),
                Alternative([Literal("before"), Literal("after")], name="end_relative_position"),
                Dictation("end_relative_phrase", default="")],
        value_func=lambda node, extras: TextQuery(
            start_phrase=str(extras["start_phrase"]),
            start_relative_position=CursorPosition[extras["start_relative_position"].upper()] if "start_relative_position" in extras else None,
            start_relative_phrase=str(extras["start_relative_phrase"]),
            through=extras["through"],
            end_phrase=str(extras["end_phrase"]),
            end_relative_position=CursorPosition[extras["end_relative_position"].upper()] if "end_relative_position" in extras else None,
            end_relative_phrase=str(extras["end_relative_phrase"]))),
    "text_position_query": Compound(
        spec="<phrase> [<relative_position> <relative_phrase>]",
        extras=[Dictation("phrase", default=""),
                Alternative([Literal("before"), Literal("after")], name="relative_position"),
                Dictation("relative_phrase", default="")],
        value_func=lambda node, extras: TextQuery(
            end_phrase=str(extras["phrase"]),
            end_relative_position=CursorPosition[extras["relative_position"].upper()] if "relative_position" in extras else None,
            end_relative_phrase=str(extras["relative_phrase"]))),
}

#-------------------------------------------------------------------------------
# Rules which we will refer to within other rules.

# Rule for formatting mixed_dictation elements.
format_rule = utils.create_rule(
    "FormatRule",
    format_functions,
    {"dictation": mixed_dictation}
)

# Rule for formatting symbols.
symbol_format_rule = utils.create_rule(
    "SymbolFormatRule",
    {
        "padded <symbol>": Text(u" %(symbol)s "),
    },
    {
        "symbol": symbol_element,
    }
)

# Rule for formatting pure dictation elements.
pure_format_rule = utils.create_rule(
    "PureFormatRule",
    dict([("pure (" + k + ")", v)
          for (k, v) in format_functions.items()]),
    {"dictation": Dictation()}
)

# Rule for formatting custom_dictation elements.
custom_format_rule = utils.create_rule(
    "CustomFormatRule",
    dict([("my (" + k + ")", v)
          for (k, v) in format_functions.items()]),
    {"dictation": custom_dictation}
)

# Rule for handling raw dictation.
# TODO: Improve grammar.
dictation_rule = utils.create_rule(
    "DictationRule",
    {
        "(mim|mimic) text <text>": Text(u"%(text)s"),
        "mim small <text>": utils.uncapitalize_text_action("%(text)s"),
        "mim big <text>": utils.capitalize_text_action("%(text)s"),
        "mimic <text>": Mimic(extra="text"),
    },
    {
        "text": Dictation()
    }
)

# Rule for printing single characters.
single_character_rule = utils.create_rule(
    "SingleCharacterRule",
    {
        "number <numeral>": Text(u"%(numeral)s"),
        "upper <letter>": Function(lambda letter: Text(letter.upper()).execute()),
    },
    {
        "numeral": number_element,
        "letter": letter_element,
    }
)

# Rule for spelling a word letter by letter and formatting it.
# Disabled for efficiency.
# spell_format_rule = utils.create_rule(
#     "SpellFormatRule",
#     dict([("spell (" + k + ")", v)
#           for (k, v) in format_functions.items()]),
#     {"dictation": letters_element}
# )

# Rule for printing a sequence of characters.
character_rule = utils.create_rule(
    "CharacterRule",
    character_action_map,
    {
        "numerals": numbers_element,
        "letters": letters_element,
        "chars": chars_element,
    }
)

#-------------------------------------------------------------------------------
# Elements that are composed of rules. Note that the value of these elements are
# actions which will have to be triggered manually.

# Element matching dictation and commands allowed at the end of an utterance.
# For efficiency, this should not contain any repeating elements. For accuracy,
# few custom commands should be included to avoid clashes with dictation
# elements.
dictation_element = RuleWrap(None, Alternative([
    RuleRef(rule=dictation_rule),
    RuleRef(rule=format_rule),
    RuleRef(rule=symbol_format_rule),
    RuleRef(rule=pure_format_rule),
    # Disabled for efficiency.
    # RuleRef(rule=custom_format_rule),
    RuleRef(rule=utils.create_rule("DictationActionRule",
                                   dictation_action_map,
                                   command_element_map)),
    RuleRef(rule=single_character_rule),
]))


### Final commands that can be used once after everything else. These change the
### application context so it is important that nothing else gets run after
### them.

# Ordered list of pinned taskbar items. Sublists refer to windows within a specific application.
windows = [
    "explorer",
    ["dragonbar", "dragon [messages]", "dragonpad"],
    "[home] chrome",
    "[home] terminal",
    "[home] emacs",
]
json_windows = utils.load_json("windows.json")
if json_windows:
    windows = json_windows

windows_suffix = "(win|window)"
windows_mapping = {}
for i, window in enumerate(windows):
    if isinstance(window, string_types):
        window = [window]
    for j, words in enumerate(window):
        windows_mapping["(" + words + ") " + windows_suffix] = Key("win:down, %d:%d/20, win:up" % (i + 1, j + 1))

final_action_map = utils.combine_maps(windows_mapping, {
    "[work] terminal win": FocusWindow(executable="nxclient.bin", title=" - Terminal"),
    "[work] emacs win": FocusWindow(executable="nxclient.bin", title=" - Emacs editor"),
    "[work] studio win": FocusWindow(executable="nxclient.bin", title=" - Android Studio"),
    "[<n>] swap": utils.SwitchWindows("%(n)d"),
})
final_element_map = {
    "n": (IntegerRef(None, 1, 20), 1)
}
final_rule = utils.create_rule("FinalRule",
                               final_action_map,
                               final_element_map)


#-------------------------------------------------------------------------------
# System for benchmarking other commands.

class CommandBenchmark:
    def __init__(self):
        self.remaining_count = 0

    def start(self, command, repeat_count):
        if self.remaining_count > 0:
            print("Benchmark already running!")
            return
        self.repeat_count = repeat_count
        self.remaining_count = repeat_count
        self.command = command
        self.start_time = time.time()
        Mimic(*self.command.split()).execute()

    def record_and_replay_recognition(self):
        if self.remaining_count == 0:
            print("Benchmark not running!")
            return
        self.remaining_count -= 1
        if self.remaining_count == 0:
            print("Average response for command %s: %.10f" % (self.command, (time.time() - self.start_time) / self.repeat_count))
        else:
            Mimic(*self.command.split()).execute()

    def is_active(self):
        return self.remaining_count > 0


def reset_benchmark():
    global command_benchmark
    command_benchmark = CommandBenchmark()

reset_benchmark()

#---------------------------------------------------------------------------
# Here we define the top-level rule which the user can say.

# This is the rule that actually handles recognitions.
#  When a recognition occurs, its _process_recognition()
#  method will be called.  It receives information about the
#  recognition in the "extras" argument: the sequence of
#  actions and the number of times to repeat them.
class RepeatRule(CompoundRule):

    def __init__(self, name, command, repeatable_command, terminal_command):
        # Here we define this rule's spoken-form and special elements. Note that
        # nested_repetitions is the only one that contains Repetitions, and it
        # is not itself repeated. This is for performance purposes. We also
        # include a special escape command "terminal <dictation>" in case
        # recognition problems occur with repeated dictation commands.
        spec = ("[<sequence>] "
                "[<nested_repetitions>] "
                "([<dictation_sequence>] [terminal <dictation>] | <terminal_command>) "
                "[<n> times] "
                "[<final_command>]")
        repeated_command = Compound(spec="[<n>] <repeatable_command>",
                                    extras=[IntegerRef("n", 1, 21, default=1),
                                            utils.renamed_element("repeatable_command", repeatable_command)],
                                    value_func=lambda node, extras: (extras["repeatable_command"] + Pause("5")) * Repeat(extras["n"]))
        full_key_element = RuleRef(rule=utils.create_rule("full_key_rule", full_key_action_map, {}), name="single_key")
        combo_key_element = Compound(spec="[<n>] <modifier> <single_key>",
                                     extras=[IntegerRef("n", 1, 21, default=1),
                                             RuleWrap("modifier", Choice(None, {
                                                 "control": lambda action: Key("ctrl:down") + action + Key("ctrl:up"),
                                                 "alt|meta|under": lambda action: Key("alt:down") + action + Key("alt:up"),
                                                 "shift": lambda action: Key("shift:down") + action + Key("shift:up"),
                                                 "control (alt|meta|under)": lambda action: Key("ctrl:down, alt:down") + action + Key("ctrl:up, alt:up"),
                                                 "control shift": lambda action: Key("ctrl:down, shift:down") + action + Key("ctrl:up, shift:up"),
                                                 "(alt|meta|under) shift": lambda action: Key("alt:down, shift:down") + action + Key("alt:up, shift:up"),
                                                 "control (alt|meta|under) shift": lambda action: Key("ctrl:down, alt:down, shift:down") + action + Key("ctrl:up, alt:up, shift:up"),
                                             })),
                                             full_key_element],
                                     value_func=lambda node, extras: (((extras["modifier"])(extras["single_key"]) + Pause("5")) * Repeat(extras["n"])))
        extras = [
            Repetition(RuleWrap(None, Alternative([command, repeated_command, combo_key_element])), min=1, max = 5, name="sequence"),
            Alternative([RuleRef(rule=character_rule)],
                        name="nested_repetitions"),
            Repetition(dictation_element, min=1, max=5, name="dictation_sequence"),
            utils.renamed_element("dictation", dictation_element),
            utils.renamed_element("terminal_command", terminal_command),
            IntegerRef("n", 1, 21),  # Times to repeat the sequence.
            RuleRef(rule=final_rule, name="final_command"),
        ]
        defaults = {
            "n": 1,                   # Default repeat count.
            "sequence": [],
            "nested_repetitions": None,
            "dictation_sequence": [],
            "dictation": None,
            "terminal_command": None,
            "final_command": None,
        }

        CompoundRule.__init__(self, name=name, spec=spec,
                              extras=extras, defaults=defaults, exported=True)

    # This method gets called when this rule is recognized.
    # Arguments:
    #  - node -- root node of the recognition parse tree.
    #  - extras -- dict of the "extras" special elements:
    #     . extras["sequence"] gives the sequence of actions.
    #     . extras["n"] gives the repeat count.
    def _process_recognition(self, node, extras):
        sequence = extras["sequence"]   # A sequence of actions.
        nested_repetitions = extras["nested_repetitions"]
        dictation_sequence = extras["dictation_sequence"]
        dictation = extras["dictation"]
        terminal_command = extras["terminal_command"]
        final_command = extras["final_command"]
        count = extras["n"]             # An integer repeat count.
        for i in range(count):
            for action in sequence:
                action.execute()
                Pause("5").execute()
            if nested_repetitions:
                nested_repetitions.execute()
            for action in dictation_sequence:
                action.execute()
                Pause("5").execute()
            if dictation:
                dictation.execute()
            if terminal_command:
                terminal_command.execute()
        if final_command:
            final_command.execute()
        global command_benchmark
        if command_benchmark.is_active():
            command_benchmark.record_and_replay_recognition()


#-------------------------------------------------------------------------------
# Define top-level rules for different contexts. Note that Dragon only allows
# top-level rules to be context-specific, but we want control over sub-rules. To
# work around this limitation, we compile a mutually exclusive top-level rule
# for each context.

class Environment(object):
    """Environment where voice commands can be spoken. Combines grammar and context
    and adds hierarchy. When installed, will produce a mutually-exclusive
    top-level grammar for each environment.

    """

    def __init__(self,
                 name,
                 environment_map,
                 context=None,
                 parent=None):
        self.name = name
        self.children = []
        if parent:
            parent.add_child(self)
            self.context = utils.combine_contexts(parent.context, context)
            self.environment_map = {}
            for key in set(environment_map.keys()) | set(parent.environment_map.keys()):
                action_map, element_map = environment_map.get(key, ({}, {}))
                parent_action_map, parent_element_map = parent.environment_map.get(key, ({}, {}))
                self.environment_map[key] = (utils.combine_maps(parent_action_map, action_map),
                                             utils.combine_maps(parent_element_map, element_map))
        else:
            self.context = context
            self.environment_map = environment_map

    def add_child(self, child):
        self.children.append(child)

    def install(self, exported_rule_factory):
        grammars = []
        exclusive_context = self.context
        for child in self.children:
            grammars.extend(child.install(exported_rule_factory))
            exclusive_context = utils.combine_contexts(exclusive_context, ~child.context)
        rule_map = dict([(key, RuleRef(rule=utils.create_rule(self.name + "_" + key, action_map, element_map)) if action_map else Empty())
                         for (key, (action_map, element_map)) in self.environment_map.items()])
        grammar = Grammar(self.name, context=exclusive_context)
        grammar.add_rule(exported_rule_factory(self.name + "_exported", **rule_map))
        grammar.load()
        grammars.append(grammar)
        return grammars


class MyEnvironment(object):
    """Specialization of Environment for convenience with my exported rule factory
    (RepeatRule).
    """

    def __init__(self,
                 name,
                 parent=None,
                 context=None,
                 action_map=None,
                 repeatable_action_map=None,
                 terminal_action_map=None,
                 element_map=None):
        self.environment = Environment(
            name,
            {"command": (action_map or {}, element_map or {}),
             "repeatable_command": (repeatable_action_map or {}, element_map or {}),
             "terminal_command": (terminal_action_map or {}, element_map or {})},
            context,
            parent.environment if parent else None)

    def add_child(self, child):
        self.environment.add_child(child.environment)

    def install(self):
        def create_exported_rule(name, command, terminal_command, repeatable_command):
            return RepeatRule(name, command or Empty(), repeatable_command or Empty(), terminal_command or Empty())
        return self.environment.install(create_exported_rule)


### Global

global_environment = MyEnvironment(name="Global",
                                   action_map=command_action_map,
                                   repeatable_action_map=repeatable_action_map,
                                   element_map=command_element_map)


### Shell commands

shell_command_map = utils.combine_maps({
    "git commit": Text("git commit -am "),
    "git commit done": Text("git commit -am done "),
    "git checkout new": Text("git checkout -b "),
    "git reset hard head": Text("git reset --hard HEAD "),
    "fig XL": Text("hg xl "),
    "fig sync": Text("hg sync "),
    "fig checkout": Text("hg checkout "),
    "fig checkout P4 head": Text("hg checkout p4head "),
    "fig add": Text("hg add "),
    "fig commit": Text("hg commit -e "),
    "fig diff": Text("hg diff "),
    "fig P diff": Text("hg pdiff "),
    "fig amend": Text("hg amend "),
    "fig mail": Text("hg mail -m "),
    "fig upload": Text("hg uploadchain "),
    "fig submit": Text("hg submit "),
    "fig status": Text("hg status "),
    "fig fix": Text("hg fix "),
    "fig evolve": Text("hg evolve "),
    "fig preev": Text("hg prev "),
    "fig next": Text("hg next "),
    "fig shelve": Text("hg shelve "),
    "fig unshelve": Text("hg unshelve "),
    "(soft|sym) link": Text("ln -s "),
    "list": Text("ls -l "),
    "make dear": Text("mkdir "),
    "ps (a UX|aux)": Text("ps aux "),
    "pipe": Text(" | "),
    "CH mod": Text("chmod "),
    "TK diff": Text("tkdiff "),
    "MV": Text("mv "),
    "CP": Text("cp "),
    "RM": Text("rm "),
    "CD": Text("cd "),
    "LS": Text("ls "),
    "PS": Text("ps "),
    "reset terminal": Text("exec bash\n"),
    "pseudo": Text("sudo "),
    "apt get": Text("apt-get "),
}, dict((command, Text(command + " ")) for command in [
    "echo",
    "grep",
    "ssh",
    "diff",
    "cat",
    "man",
    "less",
    "git status",
    "git branch",
    "git diff",
    "git checkout",
    "git stash",
    "git stash pop",
    "git push",
    "git pull",
]))
run_local_hook("AddShellCommands", shell_command_map)


### Emacs

def Exec(command):
    return Key("c-c, a-x") + Text(command) + Key("enter")


def jump_to_line(line_string):
    return Key("c-u") + Text(line_string) + Key("c-c, c, g")


class OpenClipboardUrlAction(ActionBase):
    """Open a URL in the clipboard in the default browser."""

    def _execute(self, data=None):
        pass
        # win32clipboard.OpenClipboard()
        # data = win32clipboard.GetClipboardData()
        # win32clipboard.CloseClipboard()
        # print("Opening link: %s" % data)
        # webbrowser.open(data)


class MarkLinesAction(ActionBase):
    """Mark several lines within a range."""

    def __init__(self, tight=False):
        super(MarkLinesAction, self).__init__()
        self.tight = tight

    def _execute(self, data=None):
        jump_to_line("%(n1)d" % data).execute()
        if self.tight:
            Key("a-m").execute()
        Key("c-space").execute()
        if "n2" in data:
            jump_to_line("%d" % (data["n2"])).execute()
        if self.tight:
            Key("c-e").execute()
        else:
            Key("down").execute()


class UseLinesAction(ActionBase):
    """Make use of lines within a range."""

    def __init__(self, pre_action, post_action, tight=False, other_buffer=False):
        super(UseLinesAction, self).__init__()
        self.pre_action = pre_action
        self.post_action = post_action
        self.tight = tight
        self.other_buffer = other_buffer

    def _execute(self, data=None):
        if self.other_buffer:
            Key("c-x, o").execute()
        else:
            # Set mark without activating.
            Key("c-backslash").execute()
        MarkLinesAction(self.tight).execute(data)
        self.pre_action.execute(data)
        # Jump back to the beginning of the selection.
        Key("c-langle").execute()
        if self.other_buffer:
            Key("c-x, o").execute()
        else:
            # Jump back to the original position.
            Key("c-langle").execute()
        if not self.tight:
            Key("c-a").execute()
        self.post_action.execute(data)

emacs_repeatable_action_map = {
    # Overrides
    "afters": None,
    "befores": None,
    "aheads": None,
    "behinds": None,
    "rights": None,
    "lefts": None,

    # Movement
    "preev": Key("c-r"),
    "next": Key("c-s"),

    # Undo
    "cancel": Key("c-g"),
    "undo": Key("c-slash"),
    "redo": Key("c-question"),

    # Movement
    "layer preev": Key("ca-b"),
    "layer next": Key("ca-f"),
    "layer down": Key("ca-d"),
    "layer up": Key("ca-u"),
    "exper preev": Key("c-c, c, c-b"),
    "exper next": Key("c-c, c, c-f"),
    "word preev": Key("a-p"),
    "word next": Key("a-n"),
    "error preev": Key("f11"),
    "error next": Key("f12"),
}

emacs_action_map = odict[
    # Overrides
    "[<n>] up": Key("c-u") + Text("%(n)s") + Key("up"),
    "[<n>] down": Key("c-u") + Text("%(n)s") + Key("down"),
    "all select": Key("c-x, h"),
    "all edit": Key("c-x, h, c-w") + utils.RunApp("notepad") + Key("c-v"),
    "this edit": Key("c-w") + utils.RunApp("notepad") + Key("c-v"),

    # General
    "exec": Key("a-x"),
    "helm": Key("c-x, c"),
    "helm open": Key("c-x, c, b"),
    "prefix": Key("c-u"),
    "reload": Key("g"),
    "quit": Key("q"),
    "link open": Key("c-c, c, u/25") + OpenClipboardUrlAction(),

    # Emacs
    "help variable": Key("c-h, v"),
    "help function": Key("c-h, f"),
    "help key": Key("c-h, k"),
    "help mode": Key("c-h, m"),
    "help back": Key("c-c, c-b"),
    "customize open": Exec("customize-apropos"),

    # Window manipulation
    "buff open": Key("c-x, b"),
    "buff open split": Key("c-x, 3, c-x, o, c-x, b"),
    "buff switch": Key("c-x, b, enter"),
    "buff split": Key("c-x, 3"),
    "buff close": Key("c-x, 0"),
    "buff done": Key("c-x, hash"),
    "buff kill": Key("c-x, k, enter"),
    "buff even": Key("c-x, plus"),
    "go other": Key("c-x, o"),
    "other close|buff focus": Key("c-x, 1"),
    "buff up": Exec("windmove-up"),
    "buff down": Exec("windmove-down"),
    "buff left": Exec("windmove-left"),
    "buff right": Exec("windmove-right"),

    # Filesystem
    "save": Key("c-x, c-s"),
    "save as": Key("c-x, c-w"),
    "save all": Key("c-x, s"),
    "save all now": Key("c-u, c-x, s"),
    "file open": Key("c-x, c-f"),
    "ido close": Key("c-f"),
    "ido reload": Key("c-l"),
    "directory open": Key("c-x, d"),
    "file open recent": Key("c-x, c-r"),
    "file open split": Key("c-x, 4, f"),
    "file open project": Key("c-c, p, f"),
    "file open simulator": Key("c-c, c, p, s"),
    "project open": Key("c-c, p, p"),
    "project switch": Key("c-c, s"),
    "result next": Key("a-comma"),
    "def open": Key("a-dot"),
    "ref open": Key("as-slash, enter"),
    "def close": Key("a-comma"),
    "R grep": Exec("rgrep"),
    "code search": Exec("cs-feeling-lucky"),
    "code search car": Exec("csc"),

    # Bookmarks
    "bookmark open": Key("c-x, r, b"),
    "bookmark save": Key("c-x, r, m"),
    "bookmark list": Key("c-x, r, l"),

    # Movement
    "start": Key("a-m"),
    "line <line> long": Key("a-g, a-g") + Text("%(line)s") + Key("enter"),
    "line <n1> [short]": jump_to_line("%(n1)s"),
    "here scroll": Key("c-l"),
    "mark set": Key("c-space"),
    "mark save": Key("c-backslash"),
    "go mark": Key("c-langle"),
    "go change": Key("c-c, c, c"),
    "go symbol": Key("a-i"),
    "go mark switch": Key("c-c, c-x"),
    "search edit": Key("a-e"),
    "search word": Key("a-s, w"),
    "search symbol": Key("a-s, underscore"),
    "regex preev": Key("ca-r"),
    "regex next": Key("ca-s"),
    "occur": Key("a-s, o"),
    "symbol preev": Key("a-s, dot, c-r, c-r"),
    "symbol next": Key("a-s, dot, c-s"),
    "go before [preev] <char>": Key("c-c, c, b") + Text(u"%(char)s"),
    "go after [next] <char>": Key("c-c, c, f") + Text(u"%(char)s"),
    "go before next <char>": Key("c-c, c, s") + Text(u"%(char)s"),
    "go after preev <char>": Key("c-c, c, e") + Text(u"%(char)s"),
    "other screen up": Key("c-minus, ca-v"),
    "other screen down": Key("ca-v"),
    "other <n1> enter": Key("c-x, o") + jump_to_line("%(n1)s") + Key("enter"),
    "go eye <char>": Key("c-c, c, j") + Text(u"%(char)s") + Function(lambda: tracker.type_position("%d\n%d\n")),

    # Editing
    "delete": Key("c-c, c, c-w"),
    # Note that the delete commands are declared first so that they have higher
    # priority than the selection variants.
    "[<n>] afters delete": Key("c-del/5:%(n)d"),
    "[<n>] befores delete": Key("c-backspace/5:%(n)d"),
    "[<n>] aheads delete": Key("a-d/5:%(n)d"),
    "[<n>] behinds delete": Key("a-backspace/5:%(n)d"),
    "[<n>] rights delete": Key("del/5:%(n)d"),
    "[<n>] lefts delete": Key("backspace/5:%(n)d"),
    "[<n>] afters": Key("c-space, c-right/5:%(n)d"),
    "[<n>] befores": Key("c-space, c-left/5:%(n)d"),
    "[<n>] aheads": Key("c-space, a-f/5:%(n)d"),
    "[<n>] behinds": Key("c-space, a-b/5:%(n)d"),
    "[<n>] rights": Key("c-space, right/5:%(n)d"),
    "[<n>] lefts": Key("c-space, left/5:%(n)d"),
    "line open up": Key("a-enter"),
    "line open down": Key("c-enter"),
    "(this|line) move [<n>] up": Key("c-u") + Text("%(n)d") + Key("a-up"),
    "(this|line) move [<n>] down": Key("c-u") + Text("%(n)d") + Key("a-down"),
    "(this|line) copy [<n>] up": Key("c-u") + Text("%(n)d") + Key("as-up"),
    "(this|line) copy [<n>] down": Key("c-u") + Text("%(n)d") + Key("as-down"),
    "line clear": Key("c-a, c-c, c, k"),
    "(line|lines) join": Key("as-6"),
    "line <n1> open": jump_to_line("%(n1)s") + Key("a-enter"),
    "this select": Key("c-x, c-x"),
    "this indent": Key("ca-backslash"),
    "(this|here) comment": Key("a-semicolon"),
    "this format [clang]": Key("ca-q"),
    "this format comment": Key("a-q"),
    "replace": Key("as-5"),
    "regex replace": Key("cas-5"),
    "symbol replace": Key("a-apostrophe"),
    "cut": Key("c-w"),
    "copy": Key("a-w"),
    "paste": Key("c-y"),
    "paste other": Key("a-y"),
    "<n1> through [<n2>]": MarkLinesAction(),
    "<n1> through [<n2>] short": MarkLinesAction(True),
    "<n1> through [<n2>] copy here": UseLinesAction(Key("a-w"), Key("c-y")),
    "<n1> through [<n2>] short copy here": UseLinesAction(Key("a-w"), Key("c-y"), tight=True),
    "<n1> through [<n2>] move here": UseLinesAction(Key("c-w"), Key("c-y")),
    "<n1> through [<n2>] short move here": UseLinesAction(Key("c-w"), Key("c-y"), tight=True),
    "other <n1> through [<n2>] copy here": UseLinesAction(Key("a-w"), Key("c-y"), other_buffer=True),
    "other <n1> through [<n2>] short copy here": UseLinesAction(Key("a-w"), Key("c-y"), tight=True, other_buffer=True),
    "other <n1> through [<n2>] move here": UseLinesAction(Key("c-w"), Key("c-y"), other_buffer=True),
    "other <n1> through [<n2>] short move here": UseLinesAction(Key("c-w"), Key("c-y"), tight=True, other_buffer=True),
    "layer select": Key("cas-2"),
    "layer kill": Key("ca-k"),
    "select more": Key("c-equals"),
    "select less": Key("c-plus"),
    "this parens": Key("a-lparen"),
    "tag close": Key("c-c, c-e"),

    # Registers
    "mark save (reg|rej) <char>": Key("c-x, r, space, %(char)s"),
    "go (reg|rej) <char>": Key("c-x, r, j, %(char)s"),
    "copy (reg|rej) <char>": Key("c-x, r, s, %(char)s"),
    "(reg|rej) <char> paste": Key("c-u, c-x, r, i, %(char)s"),

    # Templates
    "plate <template>": Key("c-c, ampersand, c-s") + Text(u"%(template)s") + Key("enter"),
    "(snippet|template) open": Key("c-c, ampersand, c-v"),
    "(snippet|template) new": Key("c-c, ampersand, c-n"),
    "(snippets|templates) reload": Exec("yas-reload-all"),

    # Compilation
    "file build": Key("c-c/10, c-g"),
    "file test": Key("c-c, c-t"),
    "recompile": Exec("recompile"),

    # Dired
    "toggle details": Exec("dired-hide-details-mode"),

    # Web editing
    "JavaScript mode": Exec("js-mode"),
    "HTML mode": Exec("html-mode"),

    # C++
    "header open": Key("c-x, c-h"),
    "header open split": Key("c-x, 3, c-x, o, c-x, c-h"),
    "import copy": Key("f5"),
    "import paste": Key("f6"),
    "this import": Exec("clang-include-fixer-at-point"),

    # Python
    "pie flakes": Key("c-c, c-v"),

    # Shell
    "shell open": Exec("shell"),
    "shell open directory": Key("c-c, c, dollar"),

    # Clojure
    "closure compile": Key("c-c, c-k"),
    "closure namespace": Key("c-c, a-n"),

    # Lisp
    "function run": Key("ca-x"),
    "this run": Exec("eval-region"),

    # Version control
    "magit open": Key("c-c, m"),
    "diff open": Key("c-x, v, equals"),
    "VC open": Key("c-x, v, d, enter"),
]

emacs_terminal_action_map = {
    "go before [preev] <custom_text>": Key("c-r") + utils.lowercase_text_action("%(custom_text)s") + Key("enter"),
    "go after preev <custom_text>": Key("left, c-r") + utils.lowercase_text_action("%(custom_text)s") + Key("c-s, enter"),
    "go before next <custom_text>": Key("right, c-s") + utils.lowercase_text_action("%(custom_text)s") + Key("c-r, enter"),
    "go after [next] <custom_text>": Key("c-s") + utils.lowercase_text_action("%(custom_text)s") + Key("enter"),
    "words <custom_text>": (Key("c-c, c, c-r")
                            + utils.lowercase_text_action("%(custom_text)s") + Key("enter")),
    "words <custom_text> through <custom_text2>": (Key("c-c, c, c-t")
                                                   + utils.lowercase_text_action("%(custom_text)s") + Key("enter")
                                                   + utils.lowercase_text_action("%(custom_text2)s") + Key("enter")),
    "replace <custom_text> with <custom_text2>": (Key("c-c, c, as-5")
                                                 + utils.lowercase_text_action("%(custom_text)s") + Key("enter")
                                                 + utils.lowercase_text_action("%(custom_text2)s") + Key("enter")),
}

templates = {
    "beginend": "beginend",
    "car": "car",
    "catch": "catch",
    "doc": "doc",
    "field declaration": "field_declaration",
    "field definition": "field_definition",
    "field initialize": "field_initialize",
    "finally": "finally",
    "class": "class",
    "const ref": "const_ref",
    "const pointer": "const_pointer",
    "def": "function",
    "each": "each",
    "else": "else",
    "entry": "entry",
    "error": "error",
    "eval": "eval",
    "fatal": "fatal",
    "for": "for",
    "fun declaration": "fun_declaration",
    "function": "function",
    "if": "if",
    "info": "info",
    "inverse if": "inverse_if",
    "key": "key",
    "lambda": "lambda",
    "list": "list",
    "map": "map",
    "method": "method",
    "namespace": "namespace",
    "new": "new",
    "override": "override",
    "ref": "ref",
    "set": "set",
    "shared pointer": "shared_pointer",
    "test": "test",
    "ternary": "ternary",
    "text": "text",
    "to do": "todo",
    "try": "try",
    "unique pointer": "unique_pointer",
    "var": "vardef",
    "vector": "vector",
    "warning": "warning",
    "while": "while",
}
template_dict_list = DictList("template_dict_list", templates)
emacs_element_map = {
    "n1": IntegerRef(None, 0, 100),
    "n2": IntegerRef(None, 0, 100),
    "line": IntegerRef(None, 1, 10000),
    "template": DictListRef(None, template_dict_list),
}

emacs_environment = MyEnvironment(name="Emacs",
                                  parent=global_environment,
                                  context=linux.UniversalAppContext(title = "Emacs editor"),
                                  action_map=emacs_action_map,
                                  repeatable_action_map=emacs_repeatable_action_map,
                                  terminal_action_map=emacs_terminal_action_map,
                                  element_map=emacs_element_map)


### Emacs: Python

emacs_python_action_map = {
    "[python] indent": Key("c-c, rangle"),
    "[python] dedent": Key("c-c, langle"),
}
emacs_python_environment = MyEnvironment(name="EmacsPython",
                                         parent=emacs_environment,
                                         context=linux.UniversalAppContext(title="- Python -"),
                                         action_map=emacs_python_action_map)


### Emacs: Org-Mode

emacs_org_repeatable_action_map = {
    "heading preev": Key("c-c, c-b"),
    "heading next": Key("c-c, c-f"),
    "heading up": Key("c-c, c-u"),
}

emacs_org_action_map = {
    "new heading above": Key("c-a, a-enter"),
    "new heading": Key("c-e, a-enter"),
    "brand new heading": Key("c-e, a-enter, c-c, c, a-left"),
    "new heading below": Key("c-e, c-enter"),
    "subheading": Key("c-e, a-enter, a-right"),
    "split heading": Key("a-enter"),
    "new to do above": Key("c-a, as-enter"),
    "new to do": Key("c-e, as-enter"),
    "brand new to do": Key("c-e, as-enter, c-c, c, a-left"),
    "new to do below": Key("c-e, cs-enter"),
    "sub to do": Key("c-e, as-enter, a-right"),
    "split to do": Key("as-enter"),
    "toggle heading": Key("c-c, asterisk"),
    "to do": Key("c-1, c-c, c-t"),
    "done": Key("c-2, c-c, c-t"),
    "clear to do": Key("c-3, c-c, c-t"),
    "indent tree": Key("as-right"),
    "indent": Key("a-right"),
    "dedent tree": Key("as-left"),
    "dedent": Key("a-left"),
    "move tree down": Key("as-down"),
    "move tree up": Key("as-up"),
    "tree select": Key("a-h"),
    "open org link": Key("c-c, c-o"),
    "show to do's": Key("c-c, slash, t"),
    "archive": Key("c-c, c-x, c-a"),
    "org (West|start)": Key("c-c, c, c-a"),
    "tag <tag>": Key("c-c, c-q") + Text(u"%(tag)s") + Key("enter"),
}
tags = {
    "new": "new",
    "Q1": "q1",
    "Q2": "q2",
    "Q3": "q3",
    "Q4": "q4",
    "low": "low",
    "high": "high",
}
tag_dict_list = DictList("tag_dict_list", tags)
emacs_org_element_map = {
    "tag": DictListRef(None, tag_dict_list),
}
emacs_org_environment = MyEnvironment(name="EmacsOrg",
                                      parent=emacs_environment,
                                      context=linux.UniversalAppContext(title="- Org -"),
                                      action_map=emacs_org_action_map,
                                      repeatable_action_map=emacs_org_repeatable_action_map,
                                      element_map=emacs_org_element_map)


### Emacs: Shell

emacs_shell_action_map = utils.combine_maps(
    shell_command_map,
    {
        "shell up": Key("a-p"),
        "shell down": Key("a-n"),
        "shell (preev|back)": Key("a-r"),
        "show output": Key("c-c, c-r"),
    })
emacs_shell_environment = MyEnvironment(name="EmacsShell",
                                        parent=emacs_environment,
                                        context=linux.UniversalAppContext(title="- Shell -"),
                                        action_map=emacs_shell_action_map)


### Shell

shell_repeatable_action_map = {
    "afters": None,
    "befores": None,
    "aheads": None,
    "behinds": None,
    "rights": None,
    "lefts": None,
    "afters delete": Key("a-d"),
    "befores delete": Key("a-backspace"),
    "aheads delete": Key("a-d"),
    "behinds delete": Key("a-backspace"),
    "rights delete": Key("del"),
    "lefts delete": Key("backspace"),
    "screen up": Key("s-pgup"),
    "screen down": Key("s-pgdown"),
    "tab left": Key("cs-left"),
    "tab right": Key("cs-right"),
    "preev": Key("c-r"),
    "next": Key("c-s"),
    "cancel": Key("c-g"),
    "tab close": Key("cs-w"),
}
shell_action_map = utils.combine_maps(
    shell_command_map,
    {
        "cut": Key("cs-x"),
        "copy": Key("cs-c"),
        "paste": Key("cs-v"),
        "tab move [<n>] left": Key("cs-pgup/5:%(n)d"),
        "tab move [<n>] right": Key("cs-pgdown/5:%(n)d"),
        "go tab <tab_n>": Key("a-%(tab_n)d"),
        "go tab last": Key("a-1, cs-left"),
        "tab new": Key("cs-t"),
    })

shell_element_map = {
    "tab_n": IntegerRef(None, 1, 10),
}

shell_environment = MyEnvironment(name="Shell",
                                  parent=global_environment,
                                  context=linux.UniversalAppContext(title=" - Terminal"),
                                  action_map=shell_action_map,
                                  repeatable_action_map=shell_repeatable_action_map,
                                  element_map=shell_element_map)


### Cmder

cmder_repeatable_action_map = {
    "afters": None,
    "befores": None,
    "aheads": None,
    "behinds": None,
    "rights": None,
    "lefts": None,
    "afters delete": Key("a-d"),
    "befores delete": Key("a-backspace"),
    "aheads delete": Key("a-d"),
    "behinds delete": Key("a-backspace"),
    "rights delete": Key("del"),
    "lefts delete": Key("backspace"),
    "screen up": Key("c-pgup"),
    "screen down": Key("c-pgdown"),
    "tab left": Key("cs-tab"),
    "tab right": Key("c-tab"),
    "preev": Key("c-r"),
    "next": Key("c-s"),
    "cancel": Key("c-g"),
    "tab close": Key("c-w"),
}
cmder_action_map = utils.combine_maps(
    shell_command_map,
    {
        "tab new [cygwin]": Key("as-6"),
        "tab new ubuntu": Key("as-5"),
        "tab new dos": Key("as-2"),
    })

cmder_element_map = {
    "tab_n": IntegerRef(None, 1, 10),
}

cmder_environment = MyEnvironment(name="Cmder",
                                  parent=global_environment,
                                  context=AppContext(title="Cmder"),
                                  action_map=cmder_action_map,
                                  repeatable_action_map=cmder_repeatable_action_map,
                                  element_map=cmder_element_map)


### Chrome

chrome_repeatable_action_map = {
    "tab right":           Key("c-tab"),
    "tab left":           Key("cs-tab"),
    "tab close":          Key("c-w"),
}

chrome_action_map = {
    "link": Key("c-comma"),
    "link tab|tab [new] link": Key("c-dot"),
    "(link|links) background [tab]": Key("a-f"),
    "tab new":            Key("c-t"),
    "tab incognito":            Key("cs-n"),
    "window new": Key("c-n"),
    "go address":        Key("c-l"),
    "go [<n>] back":               Key("a-left/15:%(n)d"),
    "go [<n>] forward":            Key("a-right/15:%(n)d"),
    "reload": Key("c-r"),
    "go tab <tab_n>": Key("c-%(tab_n)d"),
    "go tab last": Key("c-9"),
    "go tab preev": Key("cs-1"),
    "tab move [<n>] left": Key("cs-pgup/5:%(n)d"),
    "tab move [<n>] right": Key("cs-pgdown/5:%(n)d"),
    "tab reopen":         Key("cs-t"),
    "tab dupe": Key("c-l/15, a-enter"),
    "workspace open": Mouse("[0.8, 0.8]") + Key("c-1/15, a-s"),
    "workspace tab new": Key("as-f"),
    "workspace close": Key("a-w"),
    "workspace new": Key("a-n"),
    "workspace [tab] save": Key("a-d"),
    "find":               Key("c-f"),
    "<link> go":          Text("%(link)s"),
    "(caret|carrot) browsing": Key("f7"),
    "code search (voice access|VA)": Key("c-l/15") + Text("csva") + Key("tab"),
    "code search car": Key("c-l/15") + Text("csc") + Key("tab"),
    "code search simulator": Key("c-l/15") + Text("css") + Key("tab"),
    "code search": Key("c-l/15") + Text("cs") + Key("tab"),
    "calendar site": Key("c-l/15") + Text("calendar.google.com") + Key("enter"),
    "critique site": Key("c-l/15") + Text("cr/") + Key("enter"),
    "buganizer site": Key("c-l/15") + Text("b/") + Key("enter"),
    "drive site": Key("c-l/15") + Text("drive.google.com") + Key("enter"),
    "docs site": Key("c-l/15") + Text("docs.google.com") + Key("enter"),
    "slides site": Key("c-l/15") + Text("slides.google.com") + Key("enter"),
    "sheets site": Key("c-l/15") + Text("sheets.google.com") + Key("enter"),
    "new (docs|doc) site": Key("c-l/15") + Text("go/newdoc") + Key("enter"),
    "new (slides|slide) site": Key("c-l/15") + Text("go/newslide") + Key("enter"),
    "new (sheets|sheet) site": Key("c-l/15") + Text("go/newsheet") + Key("enter"),
    "new (scripts|script) site": Key("c-l/15") + Text("go/newscript") + Key("enter"),
    "amazon site": Key("c-l/15") + Text("smile.amazon.com") + Key("enter"),
    "this strikethrough": Key("as-5"),
    "this numbers": Key("cs-7"),
    "this bullets": Key("cs-8"),
    "this bold": Key("c-b"),
    "this link": Key("c-k"),
    "insert text box": Key("a-i/15, t"),
    "paste raw": Key("cs-v"),
    "match next": Key("c-g"),
    "match preev": Key("cs-g"),
    "bookmark open": Key("c-semicolon"),
    "tab [new] bookmark": Key("c-apostrophe"),
    "bookmark save": Key("c-d"),
    "frame next": Key("c-lbracket"),
    "developer tools": Key("cs-j"),
    "webdriver test": Function(webdriver.test_driver),
    "go search": webdriver.ClickElementAction(By.NAME, "q"),
    "bill new": webdriver.ClickElementAction(By.LINK_TEXT, "Add a bill"),
}

chrome_terminal_action_map = utils.combine_maps(
    accessibility_commands,
    {
        "search <text>":        Key("c-l/15") + Text(u"%(text)s") + Key("enter"),
        "history search <text>": Key("c-l/15") + Text("history") + Key("tab") + Text(u"%(text)s") + Key("enter"),
        "history search": Key("c-l/15") + Text("history") + Key("tab"),
        "moma search <text>": Key("c-l/15") + Text("moma") + Key("tab") + Text(u"%(text)s") + Key("enter"),
        "moma search": Key("c-l/15") + Text("moma") + Key("tab"),
        "<link>":          Text("%(link)s"),
    })

link_chars_map = {
    "zero": "0",
    "one": "1",
    "two": "2",
    "three": "3",
    "four": "4",
    "five": "5",
    "six": "6",
    "seven": "7",
    "eight": "8",
    "nine": "9",
}
link_chars_dict_list  = DictList("link_chars_dict_list", link_chars_map)
chrome_element_map = {
    "tab_n": IntegerRef(None, 1, 9),
    "link": utils.JoinedRepetition(
        "", DictListRef(None, link_chars_dict_list), min=1, max=5),
    "replacement": Dictation(),
}

chrome_environment = MyEnvironment(name="Chrome",
                                   parent=global_environment,
                                   context=(AppContext(title=" - Google Chrome") | AppContext(executable="firefox.exe") | AppContext(title="Mozilla Firefox")),
                                   action_map=chrome_action_map,
                                   repeatable_action_map=chrome_repeatable_action_map,
                                   terminal_action_map=chrome_terminal_action_map,
                                   element_map=chrome_element_map)


### Chrome: Amazon

amazon_action_map = {
    "go search": webdriver.ClickElementAction(By.NAME, "field-keywords"),
}

amazon_environment = MyEnvironment(name="Amazon",
                                   parent=chrome_environment,
                                   context=(AppContext(title="<www.amazon.com>") |
                                            AppContext(title="<smile.amazon.com>")),
                                   action_map=amazon_action_map)


### Chrome: Critique

critique_action_map = {
    "preev": Key("p"),
    "next": Key("n"),
    "preev comment": Key("P"),
    "next comment": Key("N"),
    "preev file": Key("k"),
    "next file": Key("j"),
    "open": Key("o"),
    "list": Key("u"),
    "comment": Key("c"),
    "resolve": Key("c-j"),
    "done": Key("d"),
    "save": Key("c-s"),
    "expand|collapse": Key("e"),
    "reply": Key("r"),
    "comment <line_n>": webdriver.DoubleClickElementAction(
        By.XPATH, ("//span[contains(@class, 'stx-line') and "
                   "starts-with(@id, 'c') and "
                   "substring-after(@id, '_') = '%(line_n)s']")),
    "(touch|click) LGTM": webdriver.ClickElementAction(By.XPATH, "//*[@aria-label='LGTM']"),
    "(touch|click) action required": webdriver.ClickElementAction(By.XPATH, "//*[@aria-label='Action required']"),
    "(touch|click) send": webdriver.ClickElementAction(By.XPATH, "//*[starts-with(@aria-label, 'Send')]"),
    "search bar": Key("slash"),
}
critique_element_map = {
    "line_n": IntegerRef(None, 1, 10000),
}
critique_environment = MyEnvironment(name="Critique",
                                     parent=chrome_environment,
                                     context=AppContext(title="<critique.corp.google.com>"),
                                     action_map=critique_action_map,
                                     element_map=critique_element_map)


### Chrome: Calendar

calendar_action_map = {
    "today": Key("t"),
    "preev": Key("k"),
    "next": Key("j"),
    "day": Key("d"),
    "week": Key("w"),
    "month": Key("m"),
    "agenda": Key("a"),
}
calendar_environment = MyEnvironment(name="Calendar",
                                     parent=chrome_environment,
                                     context=(AppContext(title="Google Calendar") |
                                              AppContext(title="Google.com - Calendar")),
                                     action_map=calendar_action_map)


### Chrome: Code search

code_search_action_map = {
    "header open": Key("r/25, h"),
    "cc open": Key("r/25, c"),
    "directory open": Key("r/25, p"),
    "go search": Key("slash"),
}
code_search_environment = MyEnvironment(name="CodeSearch",
                                        parent=chrome_environment,
                                        context=AppContext(title="<cs.corp.google.com>"),
                                        action_map=code_search_action_map)


### Chrome: Gmail

gmail_repeatable_action_map = {
    "preev": Key("plus, k"),
    "next": Key("plus, j"),
    "message preev": Key("plus, p"),
    "message next": Key("plus, n"),
    "section next": Key("plus, backtick"),
    "section preev": Key("plus, tilde"),
}

gmail_action_map = {
    "open": Key("plus, o"),
    "archive": Key("+, {"),
    "done": Key("+, ["),
    "this unread": Key("+, _"),
    "undo": Key("plus, z"),
    "list": Key("plus, u"),
    "compose": Key("plus, c"),
    "reply": Key("plus, r"),
    "reply all": Key("plus, a"),
    "forward": Key("plus, f"),
    "important": Key("plus, plus"),
    "this star": Key("plus, s"),
    "this important": Key("plus, plus"),
    "this not important": Key("plus, minus"),
    "label waiting": Pause("50") + Key("plus, l/50") + Text("waiting") + Pause("50") + Key("enter"),
    "label snooze": Pause("50") + Key("plus, l/50") + Text("snooze") + Pause("50") + Key("enter"),
    "snooze": Pause("50") + Key("plus, l/50") + Text("snooze") + Pause("50") + Key("enter") + Pause("50") + Key("+, ["),
    "label vacation": Pause("50") + Key("plus, l/50") + Text("vacation") + Pause("50") + Key("enter"),
    "label house": Pause("50") + Key("plus, l/50") + Text("house") + Pause("50") + Key("enter"),
    "this select": Key("plus, x"),
    "<n> select": Key("plus, x, plus, j") * Repeat(extra="n"),
    "(message|messages) reload": Key("plus, N"),
    "go inbox|going box": Key("plus, g, i"),
    "go starred": Key("plus, g, s"),
    "go sent": Key("plus, g, t"),
    "go drafts": Key("plus, g, d"),
    "expand all": webdriver.ClickElementAction(By.XPATH, "//*[@aria-label='Expand all']"),
    "collapse all": webdriver.ClickElementAction(By.XPATH, "//*[@aria-label='Collapse all']"),
    "go field to": webdriver.ClickElementAction(By.XPATH, "//*[@aria-label='To']"),
    "go field cc": Key("cs-c"),
    "chat open": Key("plus, q"),
    "this send": Key("c-enter"),
    "go search": Key("plus, slash"),
}

gmail_environment = MyEnvironment(name="Gmail",
                                  parent=chrome_environment,
                                  context=(AppContext(title="Gmail") |
                                           AppContext(title="Google.com Mail") |
                                           AppContext(title="<mail.google.com>") |
                                           AppContext(title="<inbox.google.com>")),
                                  action_map=gmail_action_map,
                                  repeatable_action_map=gmail_repeatable_action_map)


### Chrome: docs

docs_action_map = {
    "select column": Key("c-space:2"),
    "select row": Key("s-space:2"),
    "row up": Key("a-e/15, k"),
    "row down": Key("a-e/15, j"),
    "column left": Key("a-e/15, m"),
    "column right": Key("a-e/15, m"),
    "add comment": Key("ca-m"),
    "preev comment": Key("ctrl:down, alt:down, p, c, ctrl:up, alt:up"),
    "next comment": Key("ctrl:down, alt:down, n, c, ctrl:up, alt:up"),
    "enter comment": Key("ctrl:down, alt:down, e, c, ctrl:up, alt:up"),
    "(new|insert) row above": Key("a-i/15, r"),
    "(new|insert) row [below]": Key("a-i/15, b"),
    "dupe row": Key("s-space:2, c-c/15, a-i/15, b, c-v/30, up/30, down"),
    "delete row": Key("a-e/15, d"),
    "(click|touch) present": webdriver.ClickElementAction(By.XPATH, "//*[@aria-label='Start presentation (Ctrl+F5)']"),
}
docs_environment = MyEnvironment(name="Docs",
                                 parent=chrome_environment,
                                 context=AppContext(title="<docs.google.com>"),
                                 action_map=docs_action_map)


### Chrome: Buganizer

buganizer_action_map = {}
run_local_hook("AddBuganizerCommands", buganizer_action_map)
buganizer_environment = MyEnvironment(name="Buganizer",
                                      parent=chrome_environment,
                                      context=(AppContext(title="Buganizer V2") |
                                               AppContext(title="<b.corp.google.com>") |
                                               AppContext(title="<buganizer.corp.google.com>") |
                                               AppContext(title="<b2.corp.google.com>")),
                                      action_map=buganizer_action_map)


### Chrome: Analog

analog_action_map = {
    "next": Key("n"),
    "preev": Key("p"),
}
analog_environment = MyEnvironment(name="Analog",
                                   parent=chrome_environment,
                                   context=AppContext(title="<analog.corp.google.com>"),
                                   action_map=analog_action_map)


### Chrome: Colab

colab_repeatable_action_map = {
    "[cell] next": Key("c-m, n"),
    "[cell] preev": Key("c-m, p"),
}
colab_action_map = {
    "save": Key("c-s"),
    "cell run": Key("c-enter"),
    "cell (expand|collapse)": Key("c-apostrophe"),
    "cell open down": Key("c-m, b"),
    "cell open up": Key("c-m, a"),
    "cell delete": Key("c-m, d"),
    "this run": Key("cs-enter"),
    "this comment": Key("c-slash"),
}
colab_environment = MyEnvironment(name="Colab",
                                  parent=chrome_environment,
                                  context=AppContext(title="<colab.sandbox.google.com>"),
                                  action_map=colab_action_map,
                                  repeatable_action_map=colab_repeatable_action_map)


### Notepad

notepad_action_map = {
    "transfer out": Key("c-a, c-x, a-f4") + utils.UniversalPaste(),
}

notepad_environment = MyEnvironment(name="Notepad",
                                    parent=global_environment,
                                    context=AppContext(executable = "notepad"),
                                    action_map=notepad_action_map)


### Linux

# TODO Figure out either how to integrate this with the repeating rule or move out.
linux_action_map = utils.combine_maps(
    {
        "terminal new": Key("ca-t"),
        # "[work] terminal win": linux.ActivateLinuxWindow(" - Terminal"),
        # "[work] emacs win": linux.ActivateLinuxWindow(" - Emacs editor"),
        # "[work] studio win": linux.ActivateLinuxWindow(" - Android Studio"),
        "remote firefox win": linux.ActivateLinuxWindow("Mozilla Firefox"),
        "remote chrome win": linux.ActivateLinuxWindow("Google Chrome"),
    })
run_local_hook("AddLinuxCommands", linux_action_map)
linux_rule = utils.create_rule("LinuxRule", linux_action_map, {}, True,
                               (AppContext(title="Oracle VM VirtualBox") |
                                AppContext(title="<remotedesktop.corp.google.com>")))


#-------------------------------------------------------------------------------
# Populate and load the grammars.

grammars = global_environment.install()

# TODO Figure out either how to integrate this with the repeating rule or move out.
linux_grammar = Grammar("linux")   # Create this module's grammar.
linux_grammar.add_rule(linux_rule)
linux_grammar.load()
grammars.append(linux_grammar)

class BenchmarkRule(MappingRule):
    mapping = {
        "benchmark [<n>] command <command>": Function(lambda command, n: command_benchmark.start(str(command), n)),
        "benchmark reset": Function(reset_benchmark),
    }
    extras = [Dictation("command"), IntegerRef("n", 1, 10, default=1)]

benchmark_grammar = Grammar("benchmark")
benchmark_grammar.add_rule(BenchmarkRule())
benchmark_grammar.load()
grammars.append(benchmark_grammar)


#-------------------------------------------------------------------------------
# Start a server which lets Emacs send us nearby text being edited, so we can
# use it for contextual recognition. Note that the server is only exposed to
# the local machine, except it is still potentially vulnerable to CSRF
# attacks. Consider this when adding new functionality.

# Register timer to run arbitrary callbacks added by the server.
callbacks = queue.Queue()


def RunCallbacks():
    global callbacks
    while not callbacks.empty():
        callback = callbacks.get_nowait()
        try:
            callback()
        except Exception as exception:
            traceback.print_exc()


timer = get_engine().create_timer(RunCallbacks, 0.1)

# Update the context phrases.
def UpdateWords(phrases):
    # Not currently used, and not working if enabled.
    # context_phrase_list.set(phrases)
    pass

def IsValidIp(ip):
    m = re.match(r"^(\d{1,3})\.(\d{1,3})\.(\d{1,3})\.(\d{1,3})$", ip)
    return bool(m) and all(map(lambda n: 0 <= int(n) <= 255, m.groups()))

class TextRequestHandler(BaseHTTPServer.BaseHTTPRequestHandler):
    """HTTP handler for receiving a block of text. The file type can be provided
    with header My-File-Type.
    TODO: Use JSON instead of custom headers and dispatch based on path.
    """

    def do_POST(self):
    # Uncomment to enable profiling.
    #     cProfile.runctx("self.PostInternal()", globals(), locals())
    # def PostInternal(self):
        start_time = time.time()
        # Check host in case of DNS rebinding attack.
        host = self.headers.getheader("Host")
        host = host.split(":")[0]
        if not (host == "localhost" or host == "localhost." or IsValidIp(host)):
            print("Host header rejected: " + host)
            return
        length = self.headers.getheader("content-length")
        file_type = self.headers.getheader("My-File-Type")
        request_text = self.rfile.read(int(length)) if length else ""
        # print("received text: %s" % request_text)
        phrases = text.extract_phrases(request_text, file_type)
        # Asynchronously update word lists available to Dragon.
        callbacks.put_nowait(lambda: UpdateWords(phrases))
        self.send_response(204)  # no content
        self.end_headers()
        # The following sequence of low-level socket commands was needed to get
        # this working properly with the Emacs client. Gory details:
        # http://blog.netherlabs.nl/articles/2009/01/18/the-ultimate-so_linger-page-or-why-is-my-tcp-not-reliable
        self.wfile.flush()
        self.request.shutdown(socket.SHUT_WR)
        self.rfile.read()
        print("Processed words: %.10f" % (time.time() - start_time))
    def do_GET(self):
        self.do_POST()


# Start a single-threaded HTTP server in a separate thread. Bind the server to
# localhost so it cannot be accessed outside the local computer (except by SSH
# tunneling).
HOST, PORT = "127.0.0.1", 9090
server = BaseHTTPServer.HTTPServer((HOST, PORT), TextRequestHandler)
server_thread = threading.Thread(target=server.serve_forever)
server_thread.start()

# Connect to Chrome WebDriver if possible.
webdriver.create_driver()

# Connect to eye tracker if possible.
tracker_thread = threading.Thread(target=tracker.connect)
tracker_thread.start()

# Force NatLink to schedule background threads frequently by regularly waking up
# a dummy thread.
shutdown_dummy_thread_event = threading.Event()
def run_dummy_thread():
    while not shutdown_dummy_thread_event.is_set():
        time.sleep(1)

dummy_thread = threading.Thread(target=run_dummy_thread)
dummy_thread.start()

# Initialise a dragonfly timer to manually yield control to the thread.
def wake_dummy_thread():
    dummy_thread.join(0.002)

wake_dummy_thread_timer = get_engine().create_timer(wake_dummy_thread, 0.02)

print("Loaded _repeat.py")


#-------------------------------------------------------------------------------
# Unload function which will be called by NatLink.
def unload():
    global grammars, server, server_thread, timer
    for grammar in grammars:
        grammar.unload()
    if tracker.is_available:
        tracker.disconnect()
    webdriver.quit_driver()
    timer.stop()
    server.shutdown()
    server_thread.join()
    server.server_close()
    wake_dummy_thread_timer.stop()
    shutdown_dummy_thread_event.set()
    dummy_thread.join()
    print("Unloaded _repeat.py")<|MERGE_RESOLUTION|>--- conflicted
+++ resolved
@@ -19,12 +19,8 @@
 import threading
 import time
 import webbrowser
-<<<<<<< HEAD
 # import win32clipboard
-=======
-import win32clipboard
 import yappi
->>>>>>> c1c76be4
 
 from odictliteral import odict
 from six.moves import BaseHTTPServer
